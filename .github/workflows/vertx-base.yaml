--- conflicted
+++ resolved
@@ -32,16 +32,8 @@
       - name: Set up Maven settings
         run: cp ./travis/new-settings.xml ~/.m2/settings.xml
 
-      - name: Authenticate using Artifact Registry Key
-        run: |
-          echo "${{ secrets.ARTIFACT_REGISTRY_KEY }}" | base64 -d > $HOME/gcp_key.json
-          gcloud auth activate-service-account --key-file=$HOME/gcp_key.json
-          gcloud auth application-default login --key-file=$HOME/gcp_key.json
-
       - name: Build and test with Maven
         run: mvn -e -Pcoverage verify
-        env:
-          ARTIFACT_REGISTRY_KEY: ${{ secrets.ARTIFACT_REGISTRY_KEY }}
 
       - name: Show Surefire test reports on failure
         if: failure()
@@ -76,21 +68,9 @@
         run: |
           echo "${{ secrets.ARTIFACT_REGISTRY_KEY }}" | base64 -d > $HOME/gcp_key.json
           gcloud auth activate-service-account --key-file=$HOME/gcp_key.json
-<<<<<<< HEAD
-          gcloud auth application-default login --key-file=$HOME/gcp_key.json
-
-      - name: Update version in pom.xml
-        run: |
-          if [[ ${{ github.ref }} == "refs/heads/master" ]]; then
-            sed -i 's/3.1-SNAPSHOT/3.1/' pom.xml
-          else
-            sed -i 's/3.1-SNAPSHOT/3.1-${{ github.run_number }}-SNAPSHOT/' pom.xml
-          fi
-=======
           export GCP_ACCESS_TOKEN=$(gcloud auth print-access-token)
         env:
           GCP_ACCESS_TOKEN: ${{ secrets.GCP_ACCESS_TOKEN }}
->>>>>>> 15289d01
 
       - name: Deploy Snapshots
         run: |
@@ -99,8 +79,4 @@
               -Dmaven.wagon.http.timeout=1200000 \
               --batch-mode -e -DskipTests=true deploy -X
         env:
-<<<<<<< HEAD
-          ARTIFACT_REGISTRY_KEY: ${{ secrets.ARTIFACT_REGISTRY_KEY }}
-=======
-          GCP_ACCESS_TOKEN: ${{ secrets.GCP_ACCESS_TOKEN }}
->>>>>>> 15289d01
+          GCP_ACCESS_TOKEN: ${{ secrets.GCP_ACCESS_TOKEN }}